--- conflicted
+++ resolved
@@ -2,16 +2,13 @@
 
 ## master (unreleased)
 
-<<<<<<< HEAD
 ### New features
 
 - [#3262](https://github.com/clojure-emacs/cider/issues/3262) Add navigation functionality to `npfb` keys inside inspect buffer.
-=======
 ### Changes
 
 - Allow using `npx nbb` as `cider-nbb-command`.
 - [#3281](https://github.com/clojure-emacs/cider/pull/3281): Replace newline chars with actual newlines in `*cider-test-report*` buffer, for prettier error messages.
->>>>>>> a01d0e40
 
 ## 1.6.0 (2022-12-21)
 
