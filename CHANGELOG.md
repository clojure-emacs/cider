--- conflicted
+++ resolved
@@ -2,15 +2,13 @@
 
 ## master (unreleased)
 
-<<<<<<< HEAD
 ### Changes
 
 * [#2617](https://github.com/clojure-emacs/cider/pull/2617): Add menu bar entry for `Insert last sexp in REPL and eval` under `CIDER Eval`.
-=======
+
 ### Bugs fixed
 
 * [#2807](https://github.com/clojure-emacs/cider/pull/2807): Fix require-repl-utils for shadow-cljs repls
->>>>>>> 2f183e57
 
 ## 0.24.0 (2020-02-15)
 
