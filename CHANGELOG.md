--- conflicted
+++ resolved
@@ -7,12 +7,8 @@
 * [#2833](https://github.com/clojure-emacs/cider/pull/2833): Save command history for jack-in with universal arg.
 * [#2828](https://github.com/clojure-emacs/cider/pull/2828): Bind "L" to toggle display of locals during a debug session.
 * [#2800](https://github.com/clojure-emacs/cider/pull/2800): Add support for force-out debugger command.
-<<<<<<< HEAD
-* Add support for nREPL 0.8 completion op. It's used if `cider-nrepl` is not available.
-* Add the browser type to ClojureScript REPL types.
-=======
 * Add support for nREPL 0.8 `completions` op. It's used if `cider-nrepl` is not available.
->>>>>>> d8788692
+* Add `browser` to the list of supported ClojureScript REPL types.
 
 ### Changes
 
