# Changelog

## master (unreleased)

### New features

* Bind `C-c M-r` to `cider-restart`.
* Add new `cider-start-map` keymap (`C-c C-x`) for jack-in and connection commands.
* Add new `cider-ns-map` keymap (`C-c M-n`) for namespace related functionality.
* Allow evaling top level forms in a comment form rather than the entire comment form with `cider-eval-toplevel-inside-comment-form`.
* Create keymap for inserting forms into the repl at `C-c C-j`.
* Add new defcustom `cider-invert-insert-eval-p`: Set to cause insert-to-repl commands to eval the forms by default when inserted.
* Add new defcustom `cider-switch-to-repl-after-insert-p`: Set to prevent cursor from going to the repl when inserting a form in the repl with the insert-to-repl commands.
* Inject piggieback automatically on `cider-jack-in-clojurescript`.
* Introduce a new command named `cider` (`C-c M-x`) that acts as a simple wrapper around all commands for starting/connecting to REPLs.
* [#2305](https://github.com/clojure-emacs/cider/issues/2305): Make it possible to disable the REPL type auto-detection by customizing `cider-repl-auto-detect-type`.
* [#2373](https://github.com/clojure-emacs/cider/issues/2373): Make it possible to configure the welcome message displayed in scratch buffers via `cider-scratch-initial-message`.
* Add the ability to jump to the profiler buffer using `cider-selector`.

### Bugs fixed

* [#2317](https://github.com/clojure-emacs/cider/issues/2317): The stdin prompt can now be cancelled.
* [#2328](https://github.com/clojure-emacs/cider/issues/2328): Added `cider-eval-sexp-to-point`.
* [#2310](https://github.com/clojure-emacs/cider/issues/2310): `cider-format-edn-last-sexp` will format the last sexp.
* [#2294](https://github.com/clojure-emacs/cider/issues/2294): Fix setting default stacktrace filters.
* [#2286](https://github.com/clojure-emacs/cider/issues/2286): Fix eldoc issue with images in the REPL.
* [#2307](https://github.com/clojure-emacs/cider/pull/2307): Use a better error when a cljs repl form cannot be found.
* Fix the broken test selector functionality.

### Changes

* **(Breaking)** Move `cider-repl-set-ns`, previously on `C-c M-n`, on `C-c M-n (M-)n` in the `cider-ns-map`.
* **(Breaking)** Move `cider-ns-refresh`, previously on `C-c C-x`, on `C-c M-n (M-)r` in the `cider-ns-map`.
* **(Breaking)** Bump the minimum required Emacs version to 25.1.
* **(Breaking)** Drop support for Java 7 and Clojure(Script) 1.7.
* Rename `cider-eval-defun-to-point` to `cider-eval-defun-up-to-point`.
* Add support for printing to the current buffer to `cider-eval-defun-up-to-point`.
* Remove `cider-ping` command.
* Remove `cider-visit-error-buffer` in favour of using `cider-selector`.
* Rename `cider-refresh` to `cider-ns-refresh` (and all the related defcustoms).
* **(Breaking)** Rewrote connection management (see http://docs.cider.mx/en/latest/managing_connections/ for details).
* **(Breaking)** `cider-jack-in-clojurescript` now creates only a ClojureScript REPL (use `cider-jack-in-clj&cljs` to create both REPLs).
* [#2357](https://github.com/clojure-emacs/cider/issues/2357): Support both keywords and strings as test selectors (previously it was only strings).
<<<<<<< HEAD
* [#2378](https://github.com/clojure-emacs/cider/pull/2378): Add autoloads target to Makefile.
=======
* **(Breaking)** Move `cider-pprint-eval-last-sexp`, previously on `C-c C-p`, to `C-c C-v (C-)f (C-)e` in the `cider-eval-commands-map`.
* **(Breaking)** Move `cider-pprint-eval-defun-at-point`, previously on `C-c C-f`, to `C-c C-v (C-)f (C-)d` in the `cider-eval-commands-map`.
>>>>>>> 7e8b60d8

## 0.17.0 (2018-05-07)

### New features

* [#2248](https://github.com/clojure-emacs/cider/pull/2248): `cider-repl` can now display recognized images in the REPL buffer.
* [#2172](https://github.com/clojure-emacs/cider/pull/2172): Render diffs for expected / actual test results.
* [#2167](https://github.com/clojure-emacs/cider/pull/2167): Add new defcustom `cider-jdk-src-paths`. Configure it to connect stack trace links to Java source code.
* [#2161](https://github.com/clojure-emacs/cider/issues/2161): Add new interactive command `cider-eval-defun-to-point` which is bound to `C-c C-v (C-)z`. It evaluates the current top-level form up to the point.
* [#2113](https://github.com/clojure-emacs/cider/issues/2113): Add new interactive commands `cider-eval-last-sexp-in-context` (bound to `C-c C-v (C-)c`) and `cider-eval-sexp-at-point-in-context` (bound to `C-c C-v (C-)b`).
* Add new interactive command `cider-repl-set-type`.
* [#1976](https://github.com/clojure-emacs/cider/issues/1976): Add new interactive command `cider-connect-clojurescript`.
* Add a menu for `cider-browse-ns-mode`.
* [#2160](https://github.com/clojure-emacs/cider/issues/2160): Make it possible to configure the default `*print-level*` and `*print-length*` via defcustoms (`cider-repl-print-level` and `cider-repl-print-length`).
* New interactive command `cider-cheatsheet` allows you to browse the Clojure Cheatsheet with an Emacs interface.
* [#2191](https://github.com/clojure-emacs/cider/issues/2191): Add support for jacking-in just with the `clojure` command-line tool and `tools.deps`.
* Make it possible to start a Nashorn ClojureScript REPL.
* [#2235](https://github.com/clojure-emacs/cider/pull/2235): Make the REPL ignore blank input rather than evaluating.
* [#2241](https://github.com/clojure-emacs/cider/pull/2241): Make `cider-test-ediff` diff eval'ed values.
* Add support for shadow-cljs to `cider-jack-in`.
* [#2244](https://github.com/clojure-emacs/cider/issues/2244): Display the REPL type in the modeline.
* [#2238](https://github.com/clojure-emacs/cider/pull/2238): Allow specifying predicates for entries in `cider-jack-in-lein-plugins` and `cider-jack-in-nrepl-middlewares`.
* Add support for test selectors. If test all or all loaded is called with a prefix ask for filter test selectors in the minibuffer and only run those tests in the project which match the filters. Add variation of test namespace which asks for filter selectors the same way and only runs a subset of the namespace tests.
* Add a configuration variable allowing to control whether server output should be redirected to the REPL (`cider-redirect-server-output-to-repl`).

### Bugs Fixed

* [#1913](https://github.com/clojure-emacs/cider/issues/1913): Fix `cider-toggle-buffer-connection` to allow cycling of connection and restoring all connections in cljc buffers.
* [#2148](https://github.com/clojure-emacs/cider/issues/2148): Fix `jump to definition` working properly when remote `cider-jack-in` and `cider-connect`.
* Font-lock failed assertions even in tests that were evaluated interactively.
* [#2102](https://github.com/clojure-emacs/cider/issues/2102): Make `cider-format-buffer` handle mismatched parens gracefully.

### Changes

* [#2163](https://github.com/clojure-emacs/cider/issues/2163): Add `cider-browse-spec-regex`, and changed `cider-browse-spec-all` to use it.
* [#2029](https://github.com/clojure-emacs/cider/pull/2154): Make cider-doc use cider-browse-spec functionality to print the spec part of the doc buffer
* [#2151](https://github.com/clojure-emacs/cider/pull/2151): Improve formatting of spec in `cider-doc` buffer.
* Remove support for CLJX.
* Fix `cider-eval-region` masking `clojure-refactor-map` in `cider-repl-mode`.
* [#2171](https://github.com/clojure-emacs/cider/issues/2171): Update `See Also` mappings for Clojure 1.9.
* [#2202](https://github.com/clojure-emacs/cider/issues/2202): Make `cider-jack-in-clojurescript` prompt from the ClojureScript REPL type to use.
* [#2202](https://github.com/clojure-emacs/cider/issues/2202): Don't try to start a ClojureScript REPL before checking whether that's possible or not.
* [orchard#24](https://github.com/clojure-emacs/orchard/pull/24): Inspector now separately renders clickable keys and values when inspecting maps.
* [orchard#24](https://github.com/clojure-emacs/orchard/pull/24): Inspector now remembers the current page of each level of nesting when navigating big and nested collection.
* Require piggieback 0.3 or newer.
* Drops support for Rhino in favour of the modern Nashorn.

## 0.16.0 (2017-12-28)

### New Features

* [#2082](https://github.com/clojure-emacs/cider/pull/2082), [cider-nrepl#440](https://github.com/clojure-emacs/cider-nrepl/pull/440): Add specialized stacktraces for clojure.spec assertions.
* [#2111](https://github.com/clojure-emacs/cider/pull/2111): Add `cider-pprint-eval-last-sexp-to-comment` and `cider-pprint-eval-defun-to-comment`.
* Add a REPL shortcut for `cider-repl-require-repl-utils` (this makes it easy to require common functions like `doc`, `source`, etc. in REPL buffers).
* [#2112](https://github.com/clojure-emacs/cider/issues/2112): Add a new interactive command `cider-find-keyword` (bound to `C-c C-:`).
* [#2144](https://github.com/clojure-emacs/cider/issues/2144): Create a Docker image to mimic the Travis CI environment.

### Changes

* `cider-switch-to-last-clojure-buffer` switches to most recent relevant Clojure(Script) buffer instead of the last "remembered" buffer.
* [cider-nrepl#438](https://github.com/clojure-emacs/cider-nrepl/pull/438): Improve startup time by deferring loading CIDER's middleware until the first usage.
* [#2078](https://github.com/clojure-emacs/cider/pull/2078): Improve startup time by bundling together sync requests during startup.
* `cider-rotate-default-connection` will warn if you use it with only a single active connection.
* `cider-format-buffer` tries to preserve the point position.

### Bugs Fixed

* [#2084](https://github.com/clojure-emacs/cider/issues/2084): Select correct REPL type (clj or cljs) in `cider-switch-to-repl-buffer` conditional on the current buffer.
* [#2088](https://github.com/clojure-emacs/cider/issues/2088): Fix functions defined with `def` being font-locked as vars instead of functions.
* [#1651](https://github.com/clojure-emacs/cider/issues/1651), [cider-nrepl#445](https://github.com/clojure-emacs/cider-nrepl/pull/455): Fix `cider-expected-ns` returns `nil` on boot projects.
* [#2120](https://github.com/clojure-emacs/cider/issues/2120): Fix Travis CI build errors for Emacs versions >25.2.
* [#2117](https://github.com/clojure-emacs/cider/pull/2117): Ensure `cider-repl-result-prefix` is only inserted before the first result chunk.
* [#2123](https://github.com/clojure-emacs/cider/issues/2123): Process properly the Java version in Java 9.

## 0.15.1 (2017-09-13)

### New Features

* [#2083](https://github.com/clojure-emacs/cider/pull/2083): New utility function `cider-add-face`.
* [#2083](https://github.com/clojure-emacs/cider/pull/2083): New utility function `cider-run-chained-hook`.
* [#2083](https://github.com/clojure-emacs/cider/pull/2083): New `cider-repl-preoutput-hook` that allows custom output processing.
* [#2083](https://github.com/clojure-emacs/cider/pull/2083): Highlight clojure.spec keywords in REPL (`cider-repl-highlight-spec-keywords` pre-output processor).

### Changes

* [#2045](https://github.com/clojure-emacs/cider/issues/2045) `*cider-scratch*` buffers are no longer automatically killed on connection quit.
* [#2083](https://github.com/clojure-emacs/cider/pull/2083): Jump to other window when clicking on location references in REPL.
* [#2083](https://github.com/clojure-emacs/cider/pull/2083): Improve project namespace highlighting in REPLs.
* [#2083](https://github.com/clojure-emacs/cider/pull/2083): Find locations in more cases when clicking on references in REPL.

### Bugs Fixed

* [#2004](https://github.com/clojure-emacs/cider/issues/2004), [#2039](https://github.com/clojure-emacs/cider/issues/2039), [cider-nrepl#420](https://github.com/clojure-emacs/cider-nrepl/issues/420): Fix namespace issues in instrumentation and debugging commands.
* Project-Only stacktrace filter: hide all other tags when viewing project-only stacktrace.
* Fix interactive evaluation in cljc buffers with only one connection.
* [#2058](https://github.com/clojure-emacs/cider/pull/2058): Don't cache ns-forms in buffers with no such forms.
* [#2057](https://github.com/clojure-emacs/cider/pull/2057): Use `cider--font-lock-ensure` for compatibility with Emacs 24.5.
* [cider-nrepl#436](https://github.com/clojure-emacs/cider-nrepl/pull/436): Ensure that `*print-right-margin*` is not ignored by cider-nrepl middleware.
* [cider-nrepl#435](https://github.com/clojure-emacs/cider-nrepl/pull/435): Allow debugging of forms with `#?(:cljs ... :clj ..)` conditionals.
* [cider-nrepl#432](https://github.com/clojure-emacs/cider-nrepl/pull/432): Ensure `pprint` is after `load-file`.

## 0.15.0 (2017-07-20)

### New Features

* [#2050](https://github.com/clojure-emacs/cider/pull/2050): Use `view-mode` for `cider-grimoire` buffers
* Make stacktraces and other location references in REPL clickable.
* Highlight root namespace in REPL stacktraces.
* Filter stacktrace to just frames from your project.
* [#1918](https://github.com/clojure-emacs/cider/issues/1918): Add new commands `cider-browse-spec` and `cider-browse-spec-all` which start a spec browser.
* [#2015](https://github.com/clojure-emacs/cider/pull/2015): Show symbols as special forms *and* macros in `cider-doc`
* [#2012](https://github.com/clojure-emacs/cider/pull/2012): Support special forms in `cider-apropos` and `cider-grimoire-lookup`.
* [#2007](https://github.com/clojure-emacs/cider/pull/2007): Fontify code blocks from `cider-grimoire` if possible.
* Add support for notifications from the NREPL server.
* [#1990](https://github.com/clojure-emacs/cider/issues/1990): Add new customation variable `cider-save-files-on-cider-refresh` to allow auto-saving buffers when `cider-refresh` is called.
* Add new function `cider-load-all-files`, along with menu bar update.
* Add new customization variable `cider-special-mode-truncate-lines`.
* Add an option `cider-inspector-fill-frame` to control whether the cider inspector window fills its frame.
* [#1893](https://github.com/clojure-emacs/cider/issues/1893): Add negative prefix argument to `cider-refresh` to inhibit invoking of cider-refresh-functions
* [#1776](https://github.com/clojure-emacs/cider/issues/1776): Add new customization variable `cider-test-defining-forms` allowing new test defining forms to be recognized.
* [#1860](https://github.com/clojure-emacs/cider/issues/1860): Add `cider-repl-history` to browse the REPL input history and insert elements from it into the REPL buffer.
* Add new customization variable `cider-font-lock-reader-conditionals` which toggles syntax highlighting of reader conditional expressions based on the buffer connection.
* Add new face `cider-reader-conditional-face` which is used to mark unused reader conditional expressions.
* [#1544](https://github.com/clojure-emacs/cider/issues/1544): Add a new defcustom `nrepl-use-ssh-fallback-for-remote-hosts` to control the behavior of `nrepl-connect` (and in turn that of `cider-connect`) for remote hosts.
* [#1910](https://github.com/clojure-emacs/cider/issues/1910): Add custom company-mode completion style to show fuzzy completions from Compliment.
* Introduce `cider-*-global-options` for customizing options that are not related to tasks.
* [#1731](https://github.com/clojure-emacs/cider/issues/1731): Change code in order to use the new `cider.tasks/add-middleware` boot tasks.
* [#1943](https://github.com/clojure-emacs/cider/pull/1943): Add interactive function to flush Compliment caches.
* [#1726](https://github.com/clojure-emacs/cider/issues/1726): Order keys in printed nrepl message objects.
* [#1832](https://github.com/clojure-emacs/cider/issues/1832): Add new customization variable `cider-eldoc-display-context-dependent-info` to control showing eldoc info for datomic query input parameters.
* Make it possible to disable auto-evaluation of changed ns forms via the defcustom `cider-auto-track-ns-form-changes`.
* [#1991](https://github.com/clojure-emacs/cider/issues/1832): Make it possible to disable the prompt to open a ClojureScript in a browser on connect via `cider-offer-to-open-cljs-app-in-browser`.
* [#1995](https://github.com/clojure-emacs/cider/pull/1995): Add new customization variable `cider-doc-auto-select-buffer` to control cider-doc popup buffer auto selection.
* Ensure that `cider-current-connection` picks the most recently used connection in ambiguous cases.
* Ensure that `cider-switch-to-repl-buffer` picks the most recent repl buffer if multiple connections are available.
* Add new function `cider-project-connections-types`.

### Changes

* Handle ANSI REPL evaluation created by Puget.
* Drop support for Emacs 24.3.
* Don't try to use ssh automatically when connecting to remote hosts and a direct connection fails. See `nrepl-use-ssh-fallback-for-remote-hosts`.
* [#1945](https://github.com/clojure-emacs/cider/pull/1945): Start nREPL servers bound to `::` by default using `cider-jack-in`.
* Renamed `cider-prompt-save-file-on-load` to `cider-save-file-on-load` and adjust its supported values accordingly (the default now is `'prompt` and `'always-save` is now simply `t`).
* [#2014](https://github.com/clojure-emacs/cider/pull/2014): Unify the format for `forms-str` and `arglists-str`.
* [#2027](https://github.com/clojure-emacs/cider/pull/2027): Mark many custom variables relating to `cider-jack-in` as safe.
* [#2023](https://github.com/clojure-emacs/cider/issues/2023): Make popup-buffer sexp indentation optional.

### Bugs Fixed

* [#2040](https://github.com/clojure-emacs/cider/issues/2040): Fix fontification of conditional expressions in cljc files.
* [#2018](https://github.com/clojure-emacs/cider/issues/2018): Don't delete wrong overlays during code evaluation.
* [#1699](https://github.com/clojure-emacs/cider/issues/1699): Fix "Method code too large!" error that occurred during instrumentation for debugging.
* [#1987](https://github.com/clojure-emacs/cider/issues/1987): Fix: Update faces when disabling a theme
* [#1962](https://github.com/clojure-emacs/cider/issues/1962): Fix performance in fringe overlay placement.
* [#1947](https://github.com/clojure-emacs/cider/issues/1947): Fix error on `cider-jack-in` when `enlighten-mode` is enabled.
* [#1588](https://github.com/clojure-emacs/cider/issues/1588): Redirect `*err*`, `java.lang.System/out`, and `java.lang.System/err` to REPL buffer on all attached sessions.
* [#1707](https://github.com/clojure-emacs/cider/issues/1707): Allow to customize line truncating in CIDER's special buffers.
* [#1876](https://github.com/clojure-emacs/cider/issues/1876): Set pretty-printing width with `cider-repl-pretty-print-width`. If this variable is not set, fall back to `fill-column`.
* [#1875](https://github.com/clojure-emacs/cider/issues/1875): Ensure that loading and evaluation in cljc buffers is performed in both clj and cljs repls.
* [#1897](https://github.com/clojure-emacs/cider/issues/1897): Bind TAB in stacktrace buffers in the terminal.
* [#1895](https://github.com/clojure-emacs/cider/issues/1895): Connect to the same host:port after `cider-restart` if the connection was established with `cider-connect`.
* [#1881](https://github.com/clojure-emacs/cider/issues/1881): Add `cider-cljs-boot-repl` and `cider-cljs-gradle-repl` defcustom and hook `boot-cljs-repl`.
* [#1997](https://github.com/clojure-emacs/cider/pull/1997): Fix a nil error when loading a code buffer and the error buffer is visible.
* [#390](https://github.com/clojure-emacs/cider/issues/390): Workaround for orphaned java process on windows machine after quitting the REPL.

## 0.14.0 (2016-10-13)

### New Features

* [#1825](https://github.com/clojure-emacs/cider/issues/1825): Display test input generated by `test.check`.
* [#1769](https://github.com/clojure-emacs/cider/issues/1769): Display function spec in the doc buffers.
* Add a new interactive command `cider-toggle-request-dispatch`. It allows you to quickly toggle between dynamic and static
request dispatch.
* Add a new interactive command `nrepl-toggle-message-logging`. It allows you to quickly toggle nREPL message logging on and off
within the scope of your current Emacs session.
* [#1851](https://github.com/clojure-emacs/cider/issues/1851): Add a command to rerun the last test ran via `cider-test-run-test`. The new command is named `cider-test-rerun-test` and is about to `C-c C-t (C-)g`.
* [#1748](https://github.com/clojure-emacs/cider/issues/1748): Add new interactive command `cider-pprint-eval-last-sexp-to-repl`.
* [#1789](https://github.com/clojure-emacs/cider/issues/1789): Make it easy to change the connection of the cider-scratch buffer from the mode's menu.
* New interactive command `cider-toggle-buffer-connection`.
* [#1861](https://github.com/clojure-emacs/cider/issues/1861): New interactive commands in message log buffer `nrepl-log-expand-button` and `nrepl-log-expand-all-buttons`.
* [#1872](https://github.com/clojure-emacs/cider/issues/1872): Add new value `display-only` for option `cider-repl-pop-to-buffer-on-connect` that allows for showing the REPL buffer without focusing it.

### Changes

* [#1758](https://github.com/clojure-emacs/cider/issues/1758): Disable nREPL message logging by default due to its negative impact on performance.
* Warn when running `cider-jack-in` without a Clojure project. This behaviour is controllable via `cider-allow-jack-in-without-project`.

### Bugs Fixed

* [#1677](https://github.com/clojure-emacs/cider/issues/1677): Interpret `\r` as a newline.
* [#1819](https://github.com/clojure-emacs/cider/issues/1819): Handle properly missing commands on `cider-jack-in`.
* Add option to define exclusions for injected dependecies. Fixes [#1824](https://github.com/clojure-emacs/cider/issues/1824): Can no longer jack-in to an inherited clojure version.
* [#1820](https://github.com/clojure-emacs/cider/issues/1820): Don't try to display eldoc in EDN buffers.
* [#1823](https://github.com/clojure-emacs/cider/issues/1823): Fix column location metadata set by interactive evaluation.
* [#1859](https://github.com/clojure-emacs/cider/issues/1859): Make nREPL message log much faster. `nrepl-dict-max-message-size` custom variable was removed.
* [#1613](https://github.com/clojure-emacs/cider/issues/1859): Check whether a before/after refresh function is resolvable.

## 0.13.0 (2016-07-25)

### New Features

* Add an option `nrepl-prompt-to-kill-server-buffer-on-quit` to control whether killing nREPL server buffer and process requires a confirmation prompt.
* [#1672](https://github.com/clojure-emacs/cider/issues/1672): Allow setting a preferred build tool when multiple are found via `cider-preferred-build-tool`.
* Ensure Clojure version meets minimum supported by CIDER (1.7.0).
* Fringe indicators highlight which sexps have been loaded. Disable it with `cider-use-fringe-indicators`.
* New command: `cider-inspect-last-result`.
* `cider-cljs-lein-repl` now also supports figwheel.
* Option `cider-jack-in-auto-inject-clojure` enables the user to specify a
  version of Clojure for CIDER. This allows the user to override the version
  used in a project, particular if it is lower than minimum required for CIDER.
* Allow the ns displayed by eldoc to be tailored via `cider-eldoc-ns-function`.
* After connecting a ClojureScript REPL, CIDER will try to figure out if it's being served on a port and will offer to open it in a browser.
* [#1720](https://github.com/clojure-emacs/cider/issues/1720): Add a command `cider-eval-sexp-at-point` to evaluate the form around point (bound to `C-c C-v v`).
* [#1564](https://github.com/clojure-emacs/cider/issues/1564): CIDER's internal namespaces and vars are filtered from the ns-browser and apropos functions.
* [#1725](https://github.com/clojure-emacs/cider/issues/1725): Display class names in eldoc for interop forms.
* [#1572](https://github.com/clojure-emacs/cider/issues/1572): Add support for variables in eldoc.
* [#1736](https://github.com/clojure-emacs/cider/issues/1736): Show "See Also" links for functions/variables in documentation buffers.
* [#1767](https://github.com/clojure-emacs/cider/issues/1767): Add a command `cider-read-and-eval-defun-at-point` to insert the defun at point into the minibuffer for evaluation (bound to `C-c C-v .`).
* [#1646](https://github.com/clojure-emacs/cider/issues/1646): Add an option `cider-apropos-actions` to control the list of actions to be applied on the symbol found by an apropos search.
* [#1783](https://github.com/clojure-emacs/cider/issues/1783): Put eval commands onto single map bound to `C-c C-v`.
* [#1804](https://github.com/clojure-emacs/cider/issues/1804): Remember cursor position between `cider-inspector-*` operations.

### Changes

* Simpler keybindings in macroexpand buffer. Expand one step with `m` and all expansions with `a`. Previously was `C-c C-m` and `C-c M-m`.
* Signal an error sooner if the user misconfigured `cider-known-endpoints`.
* `cider-inspect-read-and-inspect` is obsolete. Use `cider-inspect-expression` instead.
* Extremely long overlays are truncated and `cider-inspect-last-result` is recommended.
* Signal `user-error` instead of `error` on jack-in if a project type is not supported.
* Users with `boot.sh` instead of `boot` should customize `cider-boot-command` instead of relying on automatic detection.
* [#1737](https://github.com/clojure-emacs/cider/issues/1737): Show value of locals in debugger tooltip.
* Rebind `cider-eval-last-sexp-and-replace` to `C-c C-v w`.
* Rebind `cider-eval-region` to `C-c C-v r`.
* Rebind `cider-eval-ns-form` to `C-c C-v n`.
* [#1577](https://github.com/clojure-emacs/cider/issues/1577): Show first line of docstring in ns browser.
* `cider-repl-closing-return` (`C-<Return>`) now also completes brackets (`[]`) and curly braces (`{}`) in an expression.

### Bugs fixed

* [#1755](https://github.com/clojure-emacs/cider/issues/1755): Impossible completion for multiple zombie REPL buffers.
* [#1712](https://github.com/clojure-emacs/cider/issues/1712): Bad compilation issue caused when installed along with `nim-mode`.
* Fix arglist display for `def` in the doc buffer.
* Use `cider-apropos-select` instead of `cider-apropos` in `cider-apropos-documentation-select`.
* [#1561](https://github.com/clojure-emacs/cider/issues/1561): Use an appropriate font-lock-face for variables, macros and functions in
the ns-browser.
* [#1708](https://github.com/clojure-emacs/cider/issues/1708): Fix `cider-popup-buffer-display` when another frame is used for the error buffer.
* [#1733](https://github.com/clojure-emacs/cider/pull/1733): Better error handling when no boot command is found in `exec-path`.
* Fix orphaned nrepl-messages buffer after `cider-quit`.
* [#1782](https://github.com/clojure-emacs/cider/issues/1782): Disable mouse-over tooltips when `help-at-pt-display-when-idle` is non-nil.
* [#1811](https://github.com/clojure-emacs/cider/issues/1811): Handle properly jack-in commands with spaces in them.

## 0.12.0 (2016-04-16)

### New Features

* Option `cider-use-tooltips` controls the display of mouse-over tooltips.
* `f` key reruns failed tests on the test-report buffer.
* `g` key reruns test at point on the test-report buffer.
* Debugger now supports step-in.
* Improve CIDER's menu-bar menu:
  - Thoroughly reorganize it and split it into 3 separate menus;
  - Add custom-written `:help` strings to some items, and automatically add help strings to the rest;
  - Add a few commands;
  - Grey-out commands that rely on connections while there is no connection.
* Var docstrings are automatically displayed in mouse-over tooltips.
* [#1636](https://github.com/clojure-emacs/cider/pull/1636): New minor-mode `cider-auto-test-mode` for test-driven-development. When activated, tests are rerun after every load-file.
* Javadoc commands take into account the variable `clojure.java.javadoc/*remote-javadocs*`.
* Javadoc also works on classes of the AmazonAWS Java SDK.
* Apropos commands now accept lists of space-separated words as arguments, in addition to regular expressions (similar to Emacs's own apropos commands).
* [#1541](https://github.com/clojure-emacs/cider/issues/1541): New commands `cider-apropos-select` (bound to `C-c C-d C-s`) and `cider-apropos-documentation-select` (bound to `C-c C-d c-e`).
* New function `cider-expected-ns` is like `clojure-expected-ns`, but uses classpath for better results.  See [clojure-mode#372](https://github.com/clojure-emacs/clojure-mode/issues/372).
* A double prefix argument (`C-u C-u`) for `cider-eval-defun-at-point` debugs the sexp at point instead of the entire defun, and offers to create a conditional breakpoint.
* New command `cider-load-all-project-ns` allows you to load all project namespaces.
* Display eldoc for keywords used to get map keys.
* Display eldoc for `Classname.`.
* Display namespace in eldoc.
* [cider-nrepl#313](https://github.com/clojure-emacs/cider-nrepl/issues/313): Selectively suppress user-specified categories of middleware errors from foregrounding stacktrace buffers via the `cider-stacktrace-suppressed-errors` variable.

### Changes

* Doc buffer splits arglists into several lines.
* Changed the face of the words “Macro” and “Special form” in the doc buffer to be easier to see.
* Display multi-line eval overlays at the start of the following line. It looked weird that these overlays started on the middle of a line, but then folded onto the start of following lines.
* [#1627](https://github.com/clojure-emacs/cider/issues/1627): Align the terminology used by `cider-test` with the one used by lein and boot (use the terms `assertion` and `test`).
* Remove the warning about missing nREPl ops.
* [#1420](https://github.com/clojure-emacs/cider/issues/1420): Show stacktrace buffers for sync requests errors.

### Bugs fixed

* [cider-nrepl#329](https://github.com/clojure-emacs/cider-nrepl/pull/329): Fix error instrumenting functions that call clojure.tools.logging.
* [#1643](https://github.cim/clojure-emacs/cider/issues/1643): Running tests no longer deletes unrelated overlays.
* [#1632](https://github.com/clojure-emacs/cider/pull/1632): Redefining a function correctly updates eldoc.
* [#1630](https://github.com/clojure-emacs/cider/pull/1630): The debugger no longer gets confused inside `@` redefs.
* [#1599](https://github.com/clojure-emacs/cider/pull/1599): Don't error when test makes 0 assertions.
* [#1563](https://github.com/clojure-emacs/cider/issues/1563): Handle invalid regular expressions in apropos.
* [#1625](https://github.com/clojure-emacs/cider/issues/1625): Display a more meaningful message when running
an individual test using `C-c C-t t`.
* Fix buffer closing in `cider-close-ancillary-buffers`.
* Dynamic font-locking is also refreshed when a file's namespace depends on a namespace that was changed, so the traced-face should be immediately updated even on functions from another namespace.
* [#1656](https://github.com/clojure-emacs/cider/issues/1656): Apply ansi colors to output when doing eval and print.

## 0.11.0 (2016-03-03)

### New features

* [#1545](https://github.com/clojure-emacs/cider/pull/1545): New feature: Enlighten. See the new Readme section for more information.
* [#1169](https://github.com/clojure-emacs/cider/pull/1169): New command `cider-eval-defun-to-comment`.
* Change default value of `cider-overlays-use-font-lock` to `t`. Unlike before, a value of `t`, causes `cider-result-overlay-face` is to be prepended to the font-lock faces (instead of just not being used).
* `cider-result-overlay-face` default value changed to a background and a box, so it can be prepended to other faces without overriding the foreground.
* [#1518](https://github.com/clojure-emacs/cider/pull/1518): Add `cider-dynamic-indentation` defcustom, to disable dynamic indent functionality.
* Font-lock traced vars.
* New defcustom, `cider-pprint-fn`, allows you to set the function to use when pretty-printing evaluation results.
* [#1432](https://github.com/clojure-emacs/cider/issues/1432): Show explicit error messages when invoking commands with no ClojureScript support.
* [#1463](https://github.com/clojure-emacs/cider/issues/1463): Assume that `cider-connect` is invoked from within a project,
and try to associate the created connection with this project automatically.
* Typing `s` in a debug session shows the current stack.
* Typing `h` (as in *h*ere) skips all sexps until the current point position.
* [#1507](https://github.com/clojure-emacs/cider/issues/1507): Add the ability to control the REPL's scroll on output functionality via `cider-repl-scroll-on-output`.
* [#1543](https://github.com/clojure-emacs/cider/issues/1543): Add some getting started instructions to the welcome banner.
* New command `cider-drink-a-sip`. Use in case you're thirsty for knowledge.
* Make the connection message configurable via `cider-connection-message-fn`. This means now you can have any function (e.g. `cider-random-tip`) provide the second part of the message.
* New command `cider-repl-clear-banners`.
* New command `cider-repl-clear-help-banner`.

### Changes

* [#1531](https://github.com/clojure-emacs/cider/issues/1531) `cider-jack-in` now injects its own dependencies using CLI. Both leiningen and boot are supported. Set `cider-inject-dependencies-at-jack-in` to nil to opt out. Extension point for other tools to inject their own dependencies is `cider-add-repl-dependencies`.
* `cider-inspect` now operates by default on the last sexp. Its behavior can be altered via prefix arguments.
* Requires Clojure(Script) 1.7 or newer.
* Requires Java 7 or newer.
* Improve stacktrace presentation of compiler errors (readability, DWIM point positioning).
* [#1458](https://github.com/clojure-emacs/cider/issues/1458): Separate nREPL messages by connections instead of by sessions.
* [#1226](https://github.com/clojure-emacs/cider/issues/1226): Enable running of all loaded and all project tests.
* Give test commands their own keybinding prefix (`C-c C-t`). Use both single-key and
  `Control` + letter mnemonics for these commands (as for the documentation
  commands).
* `cider-test` commands now have keybindings in `cider-repl-mode`. The keybindings are exactly the same as those in `cider-mode`.
* Changed the binding of `cider-apropos-documentation` to `C-c C-d f` and `C-c C-d C-f` (it was `C-c C-d A`).
* [#1584](https://github.com/clojure-emacs/cider/issues/1584): Don't enable `eldoc-mode` automatically in `cider-repl-mode`.
* [#1585](https://github.com/clojure-emacs/cider/issues/1585): Show the eval command in the debugger's prompt.

### Bugs fixed

* [#1578](https://github.com/clojure-emacs/cider/issues/1578): nrepl-server-filter called with dead process buffer in Windows.
* [#1441](https://github.com/clojure-emacs/cider/issues/1441): Don't popup a buffer that's already displayed.
* [#1557](https://github.com/clojure-emacs/cider/issues/1557): When a sibling REPL is started by hasn't yet turned into a cljs REPL, it won't hijack clj requests.
* [#1562](https://github.com/clojure-emacs/cider/issues/1562): Actually disable cider-mode when it gets disabled.
* [#1540](https://github.com/clojure-emacs/cider/issues/1540): Fix cider-complete-at-point.
* [cider-nrepl#294](https://github.com/clojure-emacs/cider-nrepl/issues/294): Handle errors in the `complete-doc` nREPL op.
* [#1493](https://github.com/clojure-emacs/cider/issues/1493): Support special forms in eldoc.
* [#1529](https://github.com/clojure-emacs/cider/issues/1529): Close nREPL message buffer when you quit its matching connection.
* [#707](https://github.com/clojure-emacs/cider/issues/707): Better support clojure.test/with-test.
* Fix namespace navigation in the namespace browser.
* [#1565](https://github.com/clojure-emacs/cider/issues/1565): Fix font-locking in apropos buffers.
* [#1570](https://github.com/clojure-emacs/cider/issues/1570): Handle properly rest params in eldoc.

## 0.10.2 (2016-01-27)

### Changes

* `cider-current-connection` actually, really considers major mode before `cider-repl-type`.

### Bugs fixed

* [#1521](https://github.com/clojure-emacs/cider/pull/1521): Don't assume the repl buffer is in the current frame in `cider-repl--show-maximum-output`.

## 0.10.1 (2016-01-05)

### Changes

* Suppress eldoc when the current sexp seems to be too large.
* [#1500](https://github.com/clojure-emacs/cider/pull/1500): Improve the performance of REPL buffers by using text properties instead of overlays for ANSI coloring.
* `cider-current-connection` considers major mode before `cider-repl-type`.

### Bugs fixed

* [#1450](https://github.com/clojure-emacs/cider/pull/1450): Fix an error in `cider-restart` caused by a reference to a killed buffer.
* [#1456](https://github.com/clojure-emacs/cider/issues/1456): Don't font-lock buffer if font-lock-mode is OFF.
* [#1459](https://github.com/clojure-emacs/cider/issues/1459): Add support for dynamic dispatch in scratch buffers.
* [#1466](https://github.com/clojure-emacs/cider/issues/1466): Correctly font-lock pretty-printed results in the REPL.
* [#1475](https://github.com/clojure-emacs/cider/pull/1475): Fix `args-out-of-range` error in `cider--get-symbol-indent`.
* [#1479](https://github.com/clojure-emacs/cider/pull/1479): Make paredit and `cider-repl-mode` play nice.
* [#1452](https://github.com/clojure-emacs/cider/issues/1452): Fix wrong ANSI coloring in the REPL buffer.
* [#1486](https://github.com/clojure-emacs/cider/issues/1486): Complete a partial fix in stacktrace font-locking.
* [#1482](https://github.com/clojure-emacs/cider/issues/1482): Clear nREPL sessions when a connection is closed.
* [#1435](https://github.com/clojure-emacs/cider/issues/1435): Improve error display in cider-test.
* [#1379](https://github.com/clojure-emacs/cider/issues/1379): Fix test highlighting at start of line.
* [#1490](https://github.com/clojure-emacs/cider/issues/1490): Don't display the inspector buffer when evaluation fails.

## 0.10.0 (2015-12-03)

### New features

* [#1406](https://github.com/clojure-emacs/cider/issues/1406): When running tests, report test ns in minibuffer messages.
* [#1402](https://github.com/clojure-emacs/cider/pull/1402): When tests pass after previously failing, update the test-report buffer to show success.
* [#1373](https://github.com/clojure-emacs/cider/issues/1373): Add gradle support for `cider-jack-in`.
* Indentation of macros (and functions) [can be specified](https://github.com/clojure-emacs/cider#specifying-indentation) in the var's metadata, via [indent specs](indent_spec.md).
* [Abbreviated printing](https://github.com/clojure-emacs/cider-nrepl/pull/268) for functions multimethods. Instead of seeing `#object[clojure.core$_PLUS_ 0x4e648e99 "clojure.core$_PLUS_@4e648e99"]` you'll see `#function[clojure.core/+]`.
* [#1376](https://github.com/clojure-emacs/cider/pull/1376): Anything printed to `*out*` outside an eval scope is also forwarded to all nREPL sessions connected from CIDER. Normally it would only be sent to the server's `out`.
* [#1371](https://github.com/clojure-emacs/cider/issues/1371): Font-lock deprecated vars with a background color.
* [#1232](https://github.com/clojure-emacs/cider/pull/1232): Add `cider-load-buffer-and-switch-to-repl-buffer`.
* [#1325](https://github.com/clojure-emacs/cider/issues/1325): Jump to error location when clicking on the error message in the stack-trace pop-up.
* [#1301](https://github.com/clojure-emacs/cider/issues/1301): CIDER can do dynamic font-locking of defined variables, functions, and macros. This is controlled by the `cider-font-lock-dynamically` custom option.
* [#1271](https://github.com/clojure-emacs/cider/issues/1271): New possible value (`always-save`) for `cider-prompt-save-file-on-load`.
* [#1197](https://github.com/clojure-emacs/cider/issues/1197): Display some indication that we're waiting for a result for long-running evaluations.
* [#1127](https://github.com/clojure-emacs/cider/issues/1127): Make it possible to associate a buffer with a connection (via `cider-assoc-buffer-with-connection`).
* [#1217](https://github.com/clojure-emacs/cider/issues/1217): Add new command `cider-assoc-project-with-connection` to associate a project directory with a connection.
* [#1248](https://github.com/clojure-emacs/cider/pull/1248): Add <kbd>TAB</kbd> and <kbd>RET</kbd> keys to the test-report buffer.
* [#1245](https://github.com/clojure-emacs/cider/pull/1245): New variable, `cider-overlays-use-font-lock` controls whether results overlay should be font-locked or just use a single face.
* [#1235](https://github.com/clojure-emacs/cider/pull/1235): Add support for syntax-quoted forms to the debugger.
* [#1212](https://github.com/clojure-emacs/cider/pull/1212): Add pagination of long collections to inspector.
* [#1237](https://github.com/clojure-emacs/cider/pull/1237): Add two functions for use with `cider-repl-prompt-function`, `cider-repl-prompt-lastname` and `repl-prompt-abbreviated`.
* [#1201](https://github.com/clojure-emacs/cider/pull/1201): Integrate overlays with interactive evaluation. `cider-use-overlays` can be used to turn this on or off.
* [#1195](https://github.com/clojure-emacs/cider/pull/1195): CIDER can [create cljs REPLs](https://github.com/clojure-emacs/cider#clojurescript-usage).
* [#1191](https://github.com/clojure-emacs/cider/pull/1191): New custom variables `cider-debug-print-level` and `cider-debug-print-length`.
* [#1188](https://github.com/clojure-emacs/cider/pull/1188): New debugging tool-bar.
* [#1187](https://github.com/clojure-emacs/cider/pull/1187): The list of keys displayed by the debugger can be configured with `cider-debug-prompt`.
* [#1187](https://github.com/clojure-emacs/cider/pull/1187): While debugging, there is a menu on the menu-bar listing available commands.
* [#1184](https://github.com/clojure-emacs/cider/pull/1184): When the user kills the repl buffer, CIDER will offer to kill the nrepl buffer and process too. Also, when the client (repl) process dies, the server (nrepl) process is killed too.
* [#1182](https://github.com/clojure-emacs/cider/pull/1182): New command `cider-browse-instrumented-defs`, displays a buffer listing all defitions currently instrumented by the debugger.
* [#1182](https://github.com/clojure-emacs/cider/pull/1182): Definitions currently instrumented by the debugger are marked with a red box in the source buffer.
* [#1174](https://github.com/clojure-emacs/cider/pull/1174): New command `cider-run`, runs the project's `-main` function.
* [#1176](https://github.com/clojure-emacs/cider/pull/1176): While debugging, cider's usual eval commands will evaluate code in the current lexical context. Additionally, the <kbd>l</kbd> key now inspects local variables.
* [#1149](https://github.com/clojure-emacs/cider/pull/1149): [Two new ways](https://github.com/clojure-emacs/cider#debugging) to debug code, the `#break` and `#dbg` reader macros.
* [#1219](https://github.com/clojure-emacs/cider/pull/1219): The output of `cider-refresh` is now sent to a dedicated `*cider-refresh-log*` buffer.
* [#1219](https://github.com/clojure-emacs/cider/pull/1219): New custom variables `cider-refresh-before-fn` and `cider-refresh-after-fn`.
* [#1220](https://github.com/clojure-emacs/cider/issues/1220): Treat keywords as symbols in lookup commands like `cider-find-var`.
* [#1241](https://github.com/clojure-emacs/cider/pull/1241): Passing a double prefix argument to `cider-refresh` will now clear the state of the namespace tracker used by the refresh middleware. This is useful for recovering from errors that a normal reload would not otherwise recover from, but may cause stale code in any deleted files to not be completely unloaded.
* New defcustom `cider-result-use-clojure-font-lock` allows you disable the use of Clojure font-locking for interactive results.
* [#1239](https://github.com/clojure-emacs/cider/issues/1239): New defcustom `cider-refresh-show-log-buffer`, controls the behaviour of the `*cider-refresh-log*` buffer when calling `cider-refresh`. When set to nil (the default), the log buffer will still be written to, but not displayed automatically. Instead, the most relevant information will be displayed in the echo area. When set to non-nil, the log buffer will be displayed every time `cider-refresh` is called.
* [#1328](https://github.com/clojure-emacs/cider/issues/1328): Auto-scroll the `*nrepl-server*` buffer on new output.
* [#1300](https://github.com/clojure-emacs/cider/issues/1300): Add the ability to replicate an existing connection with `cider-replicate-connection`.
* [#1330](https://github.com/clojure-emacs/cider/issues/1330): Leverage nREPL 0.2.11's source-tracking feature.
* [#1392](https://github.com/clojure-emacs/cider/issues/1392): Track definitions made in the REPL.
* [#1337](https://github.com/clojure-emacs/cider/issues/1337): Added a command to switch between the Clojure and ClojureScript REPLs in the same project (bound to <kbd>C-c M-o</kbd> in `cider-repl-mode`).

### Changes

* [#1299](https://github.com/clojure-emacs/cider/issues/1299) <kbd>C-c C-k</kbd> and <kbd> C-c C-l</kbd> now dispatch to both the Clojure and ClojureScript REPL (in the same project) when called from a `.cljc` or `.cljx` file.
* [#1397](https://github.com/clojure-emacs/cider/issues/1297) <kbd>C-c M-n</kbd> now changes the ns of both the Clojure and ClojureScript REPL (in the same project) when called from a cljc or cljx file.
* [#1348](https://github.com/clojure-emacs/cider/issues/1348): Drop the dash dependency.
* The usage of the default connection has been reduced significantly. Now evaluations & related commands will be routed via the connection matching the current project automatically unless there's some ambiguity when determining the connection (like multiple or no matching connections). Simply put you'll no longer have to mess around much with connecting-setting commands (e.g. `nrepl-connection-browser`, `cider-rotate-default-connection`).
* [#732](https://github.com/clojure-emacs/cider/issues/732): `cider-quit` and `cider-restart` now operate on the current connection only. With a prefix argument they operate on all connections.
* `nrepl-log-messages` is now set to `t` by default.
* Renamed `cider-repl-output-face` to `cider-repl-stdout-face` and `cider-repl-err-output-face` to `cider-repl-stderr-face`.
* Clearing the REPL buffer is now bound to `C-u C-C C-o`.
* [#1422](https://github.com/clojure-emacs/cider/issues/1422): Don't display mismatching parens error on incomplete expressions in REPL buffers.
* [#1412](https://github.com/clojure-emacs/cider/issues/1412): nREPL messages for separate sessions are tracked in separate buffers.
* Removed `cider-switch-to-repl-command`.

### Bugs fixed

* [#1384](https://github.com/clojure-emacs/cider/pull/1384): Match windows file names in `cider-compilation-regexp`.
* [#1252](https://github.com/clojure-emacs/cider/issues/1252) `cider-repl-clear-buffer` stops working in certain circumstances.
* [#1164](https://github.com/clojure-emacs/cider/pull/1164): Fix an error in `cider-browse-ns--doc-at-point`.
* [#1189](https://github.com/clojure-emacs/cider/issues/1189): Don't show result from automatic ns form evaluation.
* [#1079](https://github.com/clojure-emacs/cider/issues/1079): Don't try to font-lock very long results. The maximum font-lockable result length is controlled by `cider-font-lock-max-length`.

## 0.9.1 (2015-06-24)

### New features

* [#1155](https://github.com/clojure-emacs/cider/pull/1155): The debugger displays overlays highlighting the current sexp and its return value.

### Bugs fixed

* [#1142](https://github.com/clojure-emacs/cider/issues/1142): Don't retrive nrepl ports when `cider-known-endpoints` entry already contains the port.
* [#1153](https://github.com/clojure-emacs/cider/pull/1153): Fix behavior of `cider-switch-to-current-repl-buffer`.
* [#1139](https://github.com/clojure-emacs/cider/issues/1139): Fix evaluation of ns forms and of forms with unevaluated namespaces.
* Replace `assert` with `cl-assert` (we don't use anything from `cl` now).
* [#1135](https://github.com/clojure-emacs/cider/pull/1135): Fix a corner case with locals display in the debugger.
* [#1129](https://github.com/clojure-emacs/cider/issues/1129): Fix occasional `(wrong-type-argument stringp nil)` on clojure-android.
* [#1122](https://github.com/clojure-emacs/cider/issues/1122): Run client initialization in new client buffer.
* [#1143](https://github.com/clojure-emacs/cider/issues/1143): Handle tests without location metadata.

## 0.9.0 (2015-06-16)

### New features

* [#1109](https://github.com/clojure-emacs/cider/issues/1109): New defcustom `cider-auto-mode`.
On by default, when `nil` don't automatically enable `cider-mode` in all Clojure buffers.
* [#1061](https://github.com/clojure-emacs/cider/issues/1061): New command `cider-find-ns`, bound to <kbd>C-c C-.</kbd>, which prompts for an ns and jumps to the corresponding source file.
* [#1019](https://github.com/clojure-emacs/cider/pull/1019): New file, cider-debug.el.
  Provides a new command, `cider-debug-defun-at-point`, bound to <kbd>C-u C-M-x</kbd>.
  Interactively debug top-level clojure forms.
* New defcustom, `cider-auto-select-test-report-buffer` (boolean).
  Controls whether the test report buffer is selected after running a test. Defaults to true.
* Trigger Grimoire doc lookup from doc buffers by pressing <kbd>g</kbd> (in Emacs) and <kbd>G</kbd> (in browser).
* [#903](https://github.com/clojure-emacs/cider/pull/903): Isolate
  `nrepl-client` connection logic from CIDER. New hooks `cider-connected-hook`
  and `cider-disconnected-hook`.
* [#920](https://github.com/clojure-emacs/cider/issues/920): Support `cider-jack-in` for boot-based projects.
* [#949](https://github.com/clojure-emacs/cider/issues/949): New custom var: `cider-default-repl-command`.
* New code formatting commands - `cider-format-buffer`, `cider-format-region` and `cider-format-defun`.
* New data formatting commands - `cider-format-edn-buffer` and `cider-format-edn-region`.
* New insert region in REPL command - `cider-insert-region-in-repl`.
* Pretty printing functionality moved to middleware, adding support for ClojureScript.
  - New command to eval and pprint result: `cider-interactive-pprint-eval`.
  - `cider-format-pprint-eval` has been removed.
* Warn when used with incompatible nREPL server.
* Allow the prompt to be tailored by adding `cider-repl-prompt-function` and `cider-repl-default-prompt`.
* Support for middleware-annotated completion candidates.
  - `cider-annotate-completion-function` controls how the annotations are formatted.
  - `cider-completion-annotations-alist` controls the abbreviations used in annotations.
  - `cider-completion-annotations-include-ns` controls when to include the candidate namespace in annotations.
* Inspector middleware now relies on `eval` middleware, adding support for ClojureScript.
* Better printing of large amounts of exception cause data in the error buffer.
  - New defcustom, `cider-stacktrace-print-length` (boolean).
* [#958](https://github.com/clojure-emacs/cider/pull/958): Reuse existing repl
  buffers with dead processes. Users are now informed about existing zombie repl
  buffers and are offered the choice to reuse those for new connections.
* New defcustom, `cider-prompt-for-symbol`. Controls whether to prompt for
  symbol when interactive commands require one. Defaults to t, which always
  prompts. Currently applies to all documentation and source lookup commands.
* [#1032](https://github.com/clojure-emacs/cider/issues/1032): New functions, `cider-find-dwim` and
  `cider-find-dwim-other-window`. These functions combine the functionality of `cider-jump-to-var` and
  `cider-jump-to-resource`. Which are now renamed to `cider-find-var` and `cider-find-resource` respectively.
* [#1014](https://github.com/clojure-emacs/cider/issues/1014): A prefix of <kbd>-</kbd> causes `cider-find-var` and
  `cider-find-resource` to show results in other window. Additionally, a double prefix argument <kbd>C-u C-u</kbd>
  inverts the meaning of `cider-prompt-for-symbol` and shows the results in other window.
* [#1062](https://github.com/clojure-emacs/cider/issues/1062): Added completion candidates to `cider-find-resource`.
* Middleware support for Piggieback 0.2.x.
* In the namespace browser, `d` and `s` are now bound to show the documentation
  or the source respectively for the symbol at point.
* [#1090](https://github.com/clojure-emacs/cider/issues/1090): New defcustom,
  `cider-macroexpansion-print-metadata` (boolean). Controls whether metadata of
  forms is included in macroexpansion results. Defaults to nil.

### Changes

* Display the current connection instead of the current namespace in `cider-mode`'s modeline.
* [#1078](https://github.com/clojure-emacs/cider/issues/1078): Removed
  `cider-load-fn-into-repl-buffer`, previously bound to `C-c M-f` in the REPL.
* [#1019](https://github.com/clojure-emacs/cider/pull/1019):
  <kbd>C-u C-M-x</kbd> no longer does `eval-defun`+print-result. Instead it debugs the form at point.
* [#854](https://github.com/clojure-emacs/cider/pull/854): Error navigation now
  favors line information reported by the stacktrace, being more detailed than
  the info reported by `info` middleware.
* [#854](https://github.com/clojure-emacs/cider/pull/854): Add `nrepl-dict` constructor.
* [#934](https://github.com/clojure-emacs/cider/issues/934): Remove
  `cider-turn-on-eldoc-mode` in favor of simply using `eldoc-mode`.
* [#953](https://github.com/clojure-emacs/cider/pull/953): Use `sshx` instead of `ssh` in `cider-select-endpoint`.
* [#956](https://github.com/clojure-emacs/cider/pull/956): Eval full ns form only when needed.
* Enable annotated completion candidates by default.
* [#1031](https://github.com/clojure-emacs/cider/pull/1031): Interactive functions prompt with
  symbol at point as a default value.
* Remapped `cider-grimoire` to <kbd>C-c C-d r</kbd> & <kbd>C-c C-d C-r</kbd>
to avoid conflicts with <kbd>C-g</kbd>.
* [#1088](https://github.com/clojure-emacs/cider/issues/1088): Kill the
source-tracking evaluation hack as it wasn't compatible with ClojureScript.
* Removed `clojure-enable-cider` and `clojure-disable-cider`.

### Bugs fixed

* [#921](https://github.com/clojure-emacs/cider/issues/921): Fixed
non-functioning `cider-test-jump` from test reports.
* [#962](https://github.com/clojure-emacs/cider/pull/962): On error don't auto-jump to tooling files.
* [#909](https://github.com/clojure-emacs/cider/issues/909): Fixed
`cider-repl-set-ns`'s behavior for ClojureScript.
* [#950](https://github.com/clojure-emacs/cider/issues/950): Eval `ns` form in the
`user` namespace when using `cider-interactive-eval`.
* [#954](https://github.com/clojure-emacs/cider/issues/954): Detect properly a project's root
when in buffer that's not visiting a file (e.g. a REPL buffer).
* [#977](https://github.com/clojure-emacs/cider/issues/977): `cider-format-region` now respects indentation of the region start position.
* [#979](https://github.com/clojure-emacs/cider/issues/979): Fixed the inspector buffer popping up needlessly.
* [#981](https://github.com/clojure-emacs/cider/issues/981): Updated `cider-find-file` to use `find-buffer-visiting` instead of `get-file-buffer`.
* [#1004](https://github.com/clojure-emacs/cider/issues/1004): `:repl-env` key is now filtered from exception causes, as it contains unprintably large strings of compiled javascript when using ClojureScript.
* Tunneled ssh connection now deals correctly with the ssh password request.
* [#1033](https://github.com/clojure-emacs/cider/issues/1033): Removed erroneous underlining from stacktrace frames and disabled frame filters in the error buffer.
* The error buffer no longer pops up when there is no error to display.
* `cider-find-resource` now correctly throws an error when no path is provided.
* [#946](https://github.com/clojure-emacs/cider/issues/946): `cider-stacktrace-mode` is now enabled before the error buffer is displayed.
* [#1077](https://github.com/clojure-emacs/cider/issues/1077): Respect `cider-repl-display-in-current-window` in `cider-switch-to-last-clojure-buffer`.

## 0.8.2 (2014-12-21)

### Bugs fixed

* [#867](https://github.com/clojure-emacs/cider/issues/867): Update Grimoire URL to fix (cider-grimoire-lookup) regression due to HTTP 301 (Moved Permanently).
* [#883](https://github.com/clojure-emacs/cider/issues/883): Encode properly the javadoc url.
* [#824](https://github.com/clojure-emacs/cider/issues/824): Fix REPL font-locking.
* [#888](https://github.com/clojure-emacs/cider/issues/888): Handle comments in `cider-repl-mode`.
* [#830](https://github.com/clojure-emacs/cider/issues/830): Stop using `load-file` for most interactive evaluation commands.
* [#885](https://github.com/clojure-emacs/cider/issues/885): Translate nREPL-delivered map keys to symbols before adding as text properties.
* Fix tab completion in `cider-read-from-minibuffer`.
* [#894](https://github.com/clojure-emacs/cider/issues/894): Make it possible to enter any symbol with `cider-read-symbol-name`.
* Report Clojure's version including its qualifier (e.g. `alpha4`) if present.
* Use the `field` text property to make move-beginning-of-line respect the repl prompt instead of writing our own beginning-of-line commands.

## 0.8.1 (2014-11-20)

### Bugs fixed

* Fixed version mismatch warning on CIDER startup (the actual bug was in `cider-nrepl`).

## 0.8.0 (2014-11-20)

### New features

* `cider-auto-jump-to-error` accepts new option `'errors-only`
* `cider-connect` now asks for remote hosts defined in machine-wide `ssh`
  configuration files and automatically detects running instances of lein
  server, both on local and remote machines.
* New defcustom `cider-stacktrace-print-level`.  Controls the `*print-level*` used when
  pretty printing an exception cause's data.  Defaults to 50.
* New interactive command `cider-undef`.
* New interactive command `cider-clear-compilation-highlights`.
* First pass at a CIDER quick reference card.
* `completion-at-point` now annotates functions, macros and special forms, thus making it
simpler to gain understanding of what you're using (disabled by default).
* When invoked with a prefix argument `cider-quit` doesn't ask for confirmation.
* Enhance stacktrace to definition navigation to work for interactively defined vars.
* New vars: `cider-to-nrepl-filename-function` and `cider-from-nrepl-filename-function`
are used to translate filenames from/to the nREPL server (default Cygwin implementation provided).
* Java classpath browser (`M-x cider-classpath`).
* Clojure namespace browser (`M-x cider-browse-ns` and `M-x cider-browse-ns-all`).
* Added the ability to jump to a definition from a docview buffer.
* New interactive command `cider-close-nrepl-session`.
* New interactive command `cider-describe-nrepl-session`.
* New interactive command `cider-toggle-trace-ns` (mapped to <kbd>C-c M-t n</kbd>)
* New interactive command `cider-repl-require-repl-utils`.
* [#784](https://github.com/clojure-emacs/cider/issues/784): Make it possible to run tests in
the current ns with `C-u C-c ,`.

### Changes

* bencode decoder was rewritten:
  - nREPL dicts are now plists and accessor api is given by `nrepl-dict-p`,
    `nrepl-dict-get` and `nrepl-dict-put`.
  - nested stack is used for decoded messages to avoid re-parsing of incomplete messages
  - queues are used for incoming strings from the server and for the decoded responses
* REPL buffers are now connection buffers for REPL client connections.
* Server and client cranking were isolated into `nrepl-start-server-process` and
  `nrepl-start-client-process`.

* nrepl-client.el refactoring:

  - `nrepl-send-request-sync` was renamed into `nrepl-send-sync-request` to comply
  -  with the names of other 'sync' variables.

  - nREPL requests are now named with `nrepl-request:OP` where "OP" stands for
    the type of the request (eval, clone etc.). The following functions
    were renamed:

       `nrepl-send-string` -> `nrepl-request:eval`
       `nrepl-send-string-sync` -> `nrepl-sync-request:eval`
       `nrepl-send-interrupt` -> `nrepl-request:interrupt`
       `nrepl-send-stdin` -> `nrepl-request:stdin`
       `nrepl-describe-session` -> `nrepl-request:describe`
       `nrepl-create-client-session` -> `nrepl-request:clone`

* Renamed `cider-macroexpansion-suppress-namespaces` to `cider-macroexpansion-display-namespaces`.
* [#652](https://github.com/clojure-emacs/cider/issues/652): Suppress eldoc when
an error message is displayed in the minibuffer.
* [#719](https://github.com/clojure-emacs/cider/issues/719) The customization
variable `cider-test-show-report-on-success` controls now, whether to show the
`*cider-test-report*` buffer on passing tests. The default is to not show the
buffer.
* Renamed `cider-toggle-trace` to `cider-toggle-trace-var` and remapped it to <kbd>C-c M-t v</kbd>.

### Bugs fixed

* [#705](https://github.com/clojure-emacs/cider/pull/705): Fixed macroexpansion
bug for `tidy` namespace display.
* Font-lock properly error messages in the REPL resulting from interactive evaluation.
* [#671](https://github.com/clojure-emacs/cider/issues/671): Remove problematic code that was
setting the REPL's initial ns based on lein's `:init-ns` option.
* [#695](https://github.com/clojure-emacs/cider/issues/695): Keep point at
original position when clearing or highlighting test results.
* [#744](https://github.com/clojure-emacs/cider/issues/744): Fix the ability to customize the
lein command invoked by `cider-jack-in`.
* [#752](https://github.com/clojure-emacs/cider/issues/752): Don't assume
`clojure.core/let` is always available as `let`.
* [#772](https://github.com/clojure-emacs/cider/issues/772): Don't try to read Clojure results as
Emacs Lisp code.
* [#631](https://github.com/clojure-emacs/cider/issues/631): Set `file` and `line` metadata when
doing interactive evaluation.
* nREPL sessions are now closed on `cider-quit`.
* Fix minibuffer history for `cider-read-and-eval`.

## 0.7.0 (2014-08-05)

### New features

* New `cider-auto-jump-to-error` control variable for auto jumping to error
  location.
* [#537](https://github.com/clojure-emacs/cider/pull/537): New support for
Java symbol lookup from cider-nrepl's info middleware.
* [#570](https://github.com/clojure-emacs/cider/pull/570): Enable toggling
of the 'all' filter on stacktraces.
* [#588](https://github.com/clojure-emacs/cider/pull/588): New `doc-mode`
for presenting fontified documentation, including Javadoc.
* New interactive command `cider-toggle-trace`.
* `cider-select` can now switch to the `*cider-error*` buffer (bound to `x`).
* [#613](https://github.com/clojure-emacs/cider/issues/613): New `clojure.test`
integration.
* [#22](https://github.com/clojure-emacs/cider/issues/22): New command
`cider-jump-to-resource` (bound to <kbd>C-c M-.</kbd>).
* [#664](https://github.com/clojure-emacs/cider/pull/664): New apropos support:
search function/var names (bound to <kbd>C-c C-d a</kbd>) or documentation
(bound to <kbd>C-c C-d A</kbd>).
* You can view Grimoire's entry for a particular Clojure (built-in) symbol in
Emacs with `cider-grimoire` (<kbd>C-c C-d g</kbd>) or your default browser with
`cider-grimoire-web` (<kbd>C-c C-d h</kbd>).
* `cider-mode` now displays the namespace of the current buffer in the mode-line
  (as SLIME does).

### Changes

* [#597](https://github.com/clojure-emacs/cider/issues/597): Don't process nREPL
  messages unless the whole message has been received.
* [#603](https://github.com/clojure-emacs/cider/pull/603): New variable
`cider-show-error-buffer` to control the behavior of the error buffer. Obsoletes
`cider-popup-on-error`, `cider-popup-stacktraces` and
`cider-repl-popup-stacktraces`.
* `cider-nrepl` is now required. Without it pretty much nothing will work.
* Removed redundant command `cider-src`.
* Renamed `nrepl-log-events` variable to `nrepl-log-messages`.
* Renamed `nrepl-log-events` command to `nrepl-log-messages`.
* Remove redundant `cider-src` command.
* [#582](https://github.com/clojure-emacs/cider/pull/582): Enable efficient
loading of jar/zip resources.
* [#589](https://github.com/clojure-emacs/cider/pull/589): Don't prefer local
paths over tramp by default.
* [#554](https://github.com/clojure-emacs/cider/issues/554): `cider-auto-select-error-buffer` is set to `t` by default.
* [#610](https://github.com/clojure-emacs/cider/pull/610): Present error and
stacktrace info for all exception causes.
* Removed `cider-repl-print-length` config option and
`cider-repl-toggle-print-length-limiting` command.
* Remapped `cider-doc` to <kbd>C-c C-d d</kbd>.
* Remapped `cider-javadoc` to <kbd>C-c C-d j</kbd>
* cider's scratch is now more consistent with an Emacs Lisp scratch buffer.

### Bugs fixed

* [#577](https://github.com/clojure-emacs/cider/pull/577): Fix bencode decoding
of negative integers.
* [#607](https://github.com/clojure-emacs/cider/pull/607): Respect
  `*print-length*` in `cider-pprint-eval-defun-at-point` and
  `cider-pprint-eval-last-sexp`.

## 0.6.0 (2014-04-24)

### New features

* New interactive command `cider-change-buffers-designation`.
* Cider command uses `cider-known-endpoints`.
* [#490](https://github.com/clojure-emacs/cider/pull/490): Dedicated
  support for `company-mode` in `cider-complete-at-point`.
* [#489](https://github.com/clojure-emacs/cider/issues/489): Enable
  cider-jack-in on tramp source buffers.
* [#460](https://github.com/clojure-emacs/cider/issues/460): Support for
cider-nrepl's complete middleware for CLJ/CLJS autocomplete.
* [#465](https://github.com/clojure-emacs/cider/issues/465): Support for
cider-nrepl's info middleware for jump-to-definition.
* [#469](https://github.com/clojure-emacs/cider/issues/469): Add option
`cider-prompt-save-file-on-load`.
* New interactive command `cider-insert-defun-in-repl`.
* New interactive command `cider-insert-ns-form-in-repl`.
* New inspector inspired by SLIME's inspector
* STDERR ouput is now font-locked with `cider-repl-err-output-face` to make it
visually distinctive from `cider-repl-output-face` (used for STDOUT output).
* New interactive command `cider-scratch`.
* [#521](https://github.com/clojure-emacs/cider/pull/521): New interactive
stacktrace filtering/navigation using cider-nrepl's stacktrace middleware.

### Changes

* [#513](https://github.com/clojure-emacs/cider/issues/513):
  Remove hardcoded use of IDO mode and use `completing-read`.
* Required Emacs version is now 24.1.
* [#486](https://github.com/clojure-emacs/cider/issues/486): Improve
  support for tramp, so tramp paths do not get used in compiled debug
  information.  `cider-jump` still uses tramp filenames to find
  definitions if used in a buffer associated with a tramp file.
* Renamed `cider` command to `cider-connect`.

### Bugs fixed

* [#515](https://github.com/clojure-emacs/cider/issues/515): Fix
inconsistent prompt used for load symbol functions.
* [#501](https://github.com/clojure-emacs/cider/issues/501): Fix
nil appearing in nrepl-server buffer name when no project directory.
* [#493](https://github.com/clojure-emacs/cider/issues/493) Fix rotate connection to handle no
nREPL connection.
* [#468](https://github.com/clojure-emacs/cider/issues/468): Fix
pretty-printing of evaluation results so that `*1` is set properly.
* [#439](https://github.com/clojure-emacs/cider/issues/439): Fix
race condition bug in `cider-restart`.
* [#441](https://github.com/clojure-emacs/cider/issues/441): Fix timing bug in `cider-jack-in`.
* [#482](https://github.com/clojure-emacs/cider/issues/482): Fix jump-to-def for cljx dependency jars.

## 0.5.0 (2014-01-24)

### New features

* <kbd>C-c M-f</kbd> Select a function from the current namespace using IDO and insert into the REPL buffer.
* `cider-read-and-eval` now supports completion and keeps history.
* Added ability to limit the number of objects printed in collections
  by managing `*print-length*`. `cider-repl-print-length` can be used
  to set a limit, and `cider-repl-toggle-print-length-limiting` can be
  used to toggle the enforcement of the limit.
* New config `cider-eval-result-prefix` controls the prefix displayed before results
from interactive evaluation displayed in the minibuffer.
* New config `cider-repl-result-prefix` controls the prefix displayed before results in the REPL.
* Font-lock interactive evaluation results as Clojure code.
* Added the ability to font-lock input and results in the REPL as Clojure code. This is controlled via
the option `cider-repl-use-clojure-font-lock`.
* Added `cider-pprint-eval-defun-at-point`, a companion to `cider-pprint-eval-last-sexp` which works on the top-level form.
* The REPL buffer name uses host if no project directory available; `*cider-repl*` will appear as `*cider-repl <host>*`.

### Bugs fixed

* [#316](https://github.com/clojure-emacs/cider/issues/316): Honor the `:init-ns` namespace on startup.
* [#436](https://github.com/clojure-emacs/cider/issues/436): Fix an infinite loop when evaluating ns forms.
* [#435](https://github.com/clojure-emacs/cider/issues/435): Fix trampling of `cider-switch-to-repl-buffer` by `cider-switch-to-relevant-repl-buffer`.

## 0.4.0 (2013-12-03)

### New features

* Added new interactive command `cider-read-and-eval` (bound to `C-c M-:` in `cider-mode`).
* Added new interactive command `cider-eval-last-sexp-to-repl` (`C-c M-e`). The command will output the result
of the evaluated code to the REPL buffer, so you can easily play with the output there afterwords.
* Added new interactive command `cider-insert-last-sexp-in-repl` (`C-c M-p`).
* Added new interactive command `cider-eval-last-expression-and-replace` (`C-c C-w`).
* Implemented REPL shortcuts, triggered by pressing `,` at the start of a REPL input line (similar to the ones in SLIME).
* Added new interactive command `cider-ping` to check connectivity with the server.

### Changes

* Renamed `cider-history-size` to `cider-repl-history-size`.
* Renamed `cider-history-file` to `cider-repl-history-file`.
* Renamed `cider-wrap-history` to `cider-repl-wrap-history`.
* Renamed `cider-eval-expression-at-point` to `cider-eval-defun-at-point`.
* Changed `last-expression` to `last-sexp` in a number of functions.

### Bugs fixed

* [#315](https://github.com/clojure-emacs/cider/issues/393): Removed spurious newlines in output.
* [#237](https://github.com/clojure-emacs/cider/issues/237): Don't swallow output from futures.
* Create non-existing namespaces, when evaluating code in Clojure buffers.

## 0.3.1 (2013-10-29)

* Fix REPL init

## 0.3.0 (2013-10-28)

### New features

* The variable `cider-repl-display-in-current-window` controls whether the REPL should be displayed in the current window when switched to.
* `cider-repl-set-ns` can now be invoked in the REPL.
* The content of `.nrepl-port`, if present, will be used as the
  default port for <kbd>M-x nrepl</kbd>. This is in addition to `target/repl-port`.
* Applies ANSI color to all output in the REPL buffer.

### Changes

* Renamed package to CIDER.
* Split package into several files.
* Renamed `cider-interaction-mode` to `cider-mode`.

### Bugs fixed

* [#393](https://github.com/clojure-emacs/cider/issues/393) - Error when evaluating strings with a namespace declaration in them.

## 0.2.0 (2013-10-10)

### New features

* <kbd>C-c M-d</kbd> will display default nREPL connection details.
* <kbd>C-c M-r</kbd> will rotate and display the default nREPL connection.
* Setting the variable `nrepl-buffer-name-show-port` will display the port on which the nREPL server is running.
* The REPL buffer name uses project directory name; `*nrepl*` will appear as `*nrepl project-directory-name*`.
* The nREPL connection buffer name uses project directory name; `*nrepl-connection*` will appear as `*nrepl-connection project-directory-name*`.
* nREPL server buffer name uses project directory name; `*nrepl-server*` will appear as `*nrepl-server project-directory-name*`.
* <kbd>C-c C-Z</kbd> will select the nrepl buffer based on the current namespace.
* <kbd>C-u C-c C-Z</kbd> will select the nrepl buffer based on a user project directory prompt.
* Bind <kbd>C-c C-q</kbd> to `nrepl-quit`
* Added an option to auto-select error popups (`nrepl-auto-select-error-buffer`)
* Made the display of the REPL buffer on connect optional

### Changes

* Renamed `nrepl-mode` to `nrepl-repl-mode`

### Bugs fixed

* <kbd>C-c M-s</kbd> (`nrepl-selector`) was bound to non-existing symbol.
* Fix indentation in REPL buffers.
* Fix `nrepl-doc` on Clojure 1.5

## 0.1.8 (2013-08-08)

### New features

* Evaluate all namespace forms `(ns ...)` in the user namespace.
* Add highlighting of compilation warnings in addition to existing highlighting of errors
* Add support for selecting last Clojure source buffer with keybinding
<kbd>C-c C-z</kbd> (the same as `nrepl-switch-to-repl-buffer`).
* The content of `target/repl-port`, if present, will be used as the
  default port for <kbd>M-x nrepl</kbd>
* Added an extendable slime-style selector command and binding <kbd>C-c M-s</kbd>

### Bugs fixed

* <kbd>M-.</kbd> (`nrepl-jump`) on remote nrepl connection (across OS hosts) has been fixed.

## 0.1.7 (2013-03-13)

### New features

* Add support for multiple nrepl sessions.  A single session is closed with
  `M-x nrepl-close`.  A repl session is made default with
  `M-x nrepl-make-repl-connection-default`.
* Added support for pretty-printing in the REPL buffer.
* Added a check for the presence of an existing `*nrepl*` buffer before
creating a new one with `nrepl-jack-in` or `nrepl`.
* `M-.` learned about namespaces.
* Added new customization variable `nrepl-popup-stacktraces-in-repl`.
* Added some convenience keybindings to `clojure-mode` -
`nrepl-jack-in` is now bound to <kbd>C-c M-j</kbd> and `nrepl` is
bound to <kbd>C-c M-c</kbd>.
* Added `nrepl-hide-special-buffers` setting to control the display of special
buffers like `*nrepl-server*` and `*nrepl-connection*`.
* Apply ANSI color codes to output sent to nrepl buffers.
* Add a connection browser `nrepl-connection-browser` to allow control of
  multiple connections.
* Add macroexpand key bindings to `nrepl-mode-map`.
* Don't suppress namespaces in macroexpansion.
* Add explicit require of expected namespaces in the repl buffer.

* Add command `nrepl-pprint-eval-last-expression`.
* Add an event buffer for debugging.
* Allow connections without repl buffers.
* Add hook `nrepl-file-loaded-hook` which runs on load-file
  completion.
* Expand ido-completion to include "used" variables in addition to
  "interned" variables.

### Bugs fixed

* More accurate matching of filenames in stacktraces.
* Fix #290 - Macroexpand buffer truncates long expansions

## 0.1.6 (2013-01-29)

### New features

* Ported SLIME macroexpansion mode (see README for full documentation)
* Updated macroexpansion to use pprint with code-dispatch
* Eldoc argument highlighting
* Simplify popup buffer quit/restore using `quit-window'.
* Add nrepl-disconnected-hook and disable nrepl when disconnected.
* Get key bindings documentation into the minor mode descriptions (Ivan Necas)
* made the TAB command in the nrepl-mode buffers configurable (Bozhidar Batsov)
* Added convenience function to report the version of nREPL in use. (fogus)
* Shift-Home and Shift-Ctrl-a in repl, which select just the user input when on the input line. (Ivan Kozik)

### Bugs fixed

* Emit server log output at bottom of `*nrepl-server*` buffer. (Brian Rowe)
* Reset nrepl-buffer-ns on nrepl-restart.  Fixes issue #187.
* Implement nrepl-mode as a derived mode. (Bozhidar Batsov)
* fix #194 - stacktrace buffer was not respecting nrepl-popup-stacktraces (Bozhidar Batsov)
* Fix message formatting for results containing "%" (fixes issue #195).
* Fix NPE in nrepl-jump (issue #124).  (cola-zero)
* Fix nrepl to work with fish shell (issue #192). (Dario Bertini)
* Adjusted the javadoc keybinding and mentioned it in the README. (Bozhidar Batsov)
* Fix issue #163 - exclude ns from nrepl-load-file.
* Ignore "killed" and "hangup" events in sentinel (Chris Bilson)
* Clear the correct region when replacing the input line. (Ivan Kozik)
* Fix issue #146.  Include "@" in nrepl-input-complete-p.
* Handle stdout messages that arrive after status "done"

## 0.1.5 (2012-10-22)

### New features

* Support for describe op to determine which server ops are available at startup
* Support for the following server ops (if available): load-file, complete, and javadoc (available in ritz)
* Added nrepl-host and nrepl-port custom variables M-x nrepl default hostname/port
* Ported over the following repl buffer functions from slime:
    History regexp filtering - M-s nrepl-next-matching-input, M-r nrepl-previous-matching-input
    C-c C-u nrepl-kill-input
    C-c C-n nrepl-next-prompt/C-c C-p nrepl-previous-prompt
* Added nrepl-quit and nrepl-restart commands
* Added menus for nrepl-mode and nrepl-interaction-mode
* Add nrepl-eval-print-last-expression

### Bugs fixed

* Ensure nrepl-eval-sync waits for :done when response is chunked

## 0.1.4 (2012-09-18)

### New features

* Improvements and simplifications for completion (Tassilo Horn)
* Documentation additions and fixes (Ryan Fowler, Nikita Beloglazov, Bozhidar Batsov, Juha Syrjl, Philipp Meier)
* Make completion back-end and error handler configurable (Hugo Duncan)
* Accept host as well as port on connect (Ken Restivo)
* Enable nrepl-interaction-mode in clojurescript-mode (Nelson Morris)
* Emit stdout from interactive evaluations into the repl buffer

### Bugs fixed

* Fix paredit .. don't make clojure-mode-map parent of nrepl-interaction-mode-map (Tassilo Horn)
* Fixes for ECB interop (Matthew Willson)
* Namespace qualify tooling calls (Justin Kramer)
* Eldoc fixes (Jack Moffitt)
* Fix path quoting in load file for Windows (Philipp Meier)
* Fix nREPL / Emacs error "Unable to resolve symbol: if-let"

## 0.1.3 (2012-08-19)

### New features

* eldoc support for displaying arglists in the minibuffer (Stefan Kamphausen)
* persistent repl history (Stefan Kamphausen)
* fix for jumbled stacktraces (Ryan Fowler)
* add a doc keybinding for the repl buffer (Ken Restivo)
* plumbing to support ac-nrepl [https://github.com/purcell/ac-nrepl] (Steve Purcell)
* stdin support (which also provides support for debug-repl
  [https://github.com/GeorgeJahad/debug-repl] and limit-break [https://github.com/technomancy/limit-break])

## 0.1.2 (2012-07-24)

### New features

* convert nrepl-interaction-mode into a major mode
* display stacktrace on eval-error
* change lein command to `lein`
* add fn to eval current buffer's ns
* handle filter messages spanning multiple chunks of output
* Let nrepl-jack-in accept project dir when given a prefix arg.
* C-c C-b nrepl-interrupt
* client session management
* added words of inspiration + version at startup
* Add M-n and M-p to nrepl-mode-map.
* Implement M-.: nrepl-jump-to-def.
* Implement basic completion.
* Implement nrepl-doc.
* Prevent M-p at top of history from pushing position one step further.
* M-n after end of history should blank out input.
* Add M-n and M-p to nrepl-mode-map.
* Implement M-.: nrepl-jump-to-def.

## 0.1.1 (2012-07-11)

* Initial version<|MERGE_RESOLUTION|>--- conflicted
+++ resolved
@@ -41,12 +41,9 @@
 * **(Breaking)** Rewrote connection management (see http://docs.cider.mx/en/latest/managing_connections/ for details).
 * **(Breaking)** `cider-jack-in-clojurescript` now creates only a ClojureScript REPL (use `cider-jack-in-clj&cljs` to create both REPLs).
 * [#2357](https://github.com/clojure-emacs/cider/issues/2357): Support both keywords and strings as test selectors (previously it was only strings).
-<<<<<<< HEAD
 * [#2378](https://github.com/clojure-emacs/cider/pull/2378): Add autoloads target to Makefile.
-=======
 * **(Breaking)** Move `cider-pprint-eval-last-sexp`, previously on `C-c C-p`, to `C-c C-v (C-)f (C-)e` in the `cider-eval-commands-map`.
 * **(Breaking)** Move `cider-pprint-eval-defun-at-point`, previously on `C-c C-f`, to `C-c C-v (C-)f (C-)d` in the `cider-eval-commands-map`.
->>>>>>> 7e8b60d8
 
 ## 0.17.0 (2018-05-07)
 
