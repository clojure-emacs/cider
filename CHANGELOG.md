--- conflicted
+++ resolved
@@ -2,11 +2,6 @@
 
 ## master (unreleased)
 
-<<<<<<< HEAD
-### Changes
-
-- Show progress status when loading `all-files` recursively.
-=======
 ### New features
 
 - [#3622](https://github.com/clojure-emacs/cider/pull/3461): Basic support for using CIDER from [clojure-ts-mode](https://github.com/clojure-emacs/clojure-ts-mode)
@@ -15,10 +10,10 @@
 
 ### Changes
 
+- Show progress status when loading `all-files` recursively.
 - Bump the injected nREPL to 1.1.1.
 
 ## 1.13.1 (2024-02-01)
->>>>>>> dc58ed1a
 
 ### Bugs fixed
 
