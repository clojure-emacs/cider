--- conflicted
+++ resolved
@@ -2,15 +2,13 @@
 
 ## master (unreleased)
 
-<<<<<<< HEAD
 ### Bugs Fixed
 
 * [#1913](https://github.com/clojure-emacs/cider/issues/1913): Fix `cider-toggle-buffer-connection` to allow cycling of connection and restoring all connections in cljc buffers
-=======
+
 ### Changes
 
 * [#2151](https://github.com/clojure-emacs/cider/pull/2151) Improve formatting of spec in `cider-doc` buffer
->>>>>>> f7079555
 
 ## 0.16.0 (2017-12-28)
 
