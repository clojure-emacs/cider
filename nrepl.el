--- conflicted
+++ resolved
@@ -1190,8 +1190,12 @@
   (with-current-buffer nrepl-connection-buffer
     nrepl-tooling-session))
 
+(defun nrepl-next-request-id ()
+  (with-current-buffer nrepl-connection-buffer
+    (number-to-string (incf nrepl-request-counter))))
+
 (defun nrepl-send-request (request callback)
-  (let* ((request-id (number-to-string (incf nrepl-request-counter)))
+  (let* ((request-id (nrepl-next-request-id))
          (message (nrepl-bencode (append (list "id" request-id) request))))
     (puthash request-id callback nrepl-requests)
     (nrepl-write-message nrepl-connection-buffer message)))
@@ -1537,38 +1541,43 @@
   (interactive "P")
   (nrepl-read-symbol-name "Symbol: " 'nrepl-doc-handler query))
 
-(defun file-string (file)
-  "Read the contents of a file and return as a string."
-  (with-current-buffer (find-file-noselect file)
-          (buffer-string)))
-
 ;; TODO: implement reloading ns
 (defun nrepl-eval-load-file (form)
   (let ((buffer (current-buffer)))
     (nrepl-send-string form (nrepl-interactive-eval-handler buffer))))
 
-(defun nrepl-load-file (filename)
-   "Load the clojure file FILENAME."
-   (interactive (list
-                 (read-file-name "Load file: " nil nil
-                                 nil (if (buffer-file-name)
-                                         (file-name-nondirectory
-                                          (buffer-file-name))))))
-   (let ((fn (replace-regexp-in-string
+(defun nrepl-file-string (file)
+  "Read the contents of a file and return as a string."
+  (with-current-buffer (find-file-noselect file)
+    (buffer-string)))
+
+(defun nrepl-load-file-op (filename)
+  (nrepl-send-load-file (nrepl-file-string filename)
+                        (file-name-directory filename)
+                        (file-name-nondirectory filename)))
+
+(defun nrepl-load-file-core (filename)
+  (let ((fn (replace-regexp-in-string
         "\\\\" "\\\\\\\\"
-<<<<<<< HEAD
         (convert-standard-filename (expand-file-name filename)))))
      (nrepl-eval-load-file
       (format "(clojure.core/load-file \"%s\")\n(in-ns '%s)\n"
-              fn (nrepl-find-ns)))
-=======
-	      (convert-standard-filename (expand-file-name filename)))))
-
-     (nrepl-send-load-file (file-string filename)
-                           (file-name-directory filename)
-                           (file-name-nondirectory filename))
->>>>>>> 2135a62a
-     (message "Loading %s..." fn)))
+              fn (nrepl-find-ns)))))
+
+(defun nrepl-dispatch-load-file (filename)
+  (if (nrepl-op-supported-p "load-file")
+      (nrepl-load-file-op filename)
+    (nrepl-load-file-core filename)))
+
+(defun nrepl-load-file (filename)
+  "Load the clojure file FILENAME."
+  (interactive (list
+                (read-file-name "Load file: " nil nil
+                                nil (if (buffer-file-name)
+                                        (file-name-nondirectory
+                                         (buffer-file-name))))))
+  (nrepl-dispatch-load-file filename)
+  (message "Loading %s..." filename))
 
 (defun nrepl-load-current-buffer ()
    "Load current buffer's file."
