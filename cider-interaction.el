--- conflicted
+++ resolved
@@ -1115,28 +1115,6 @@
                         filename
                         (file-name-nondirectory filename)))
 
-<<<<<<< HEAD
-(defun cider-load-file-core (filename)
-  "Load the Clojure file FILENAME."
-  (let ((fn (replace-regexp-in-string
-             "\\\\" "\\\\\\\\"
-             (convert-standard-filename (expand-file-name filename)))))
-    (cider-eval-load-file
-     (format "(clojure.core/load-file \"%s\")\n(in-ns '%s)\n"
-             fn (cider-find-ns)))))
-
-(defun cider-dispatch-load-file (filename)
-  "Dispatch the load file operation for FILENAME."
-  (let ((f (if (file-remote-p filename)
-               (tramp-file-name-localname
-                (tramp-dissect-file-name filename))
-             filename)))
-    (if (nrepl-op-supported-p "load-file")
-        (cider-load-file-op f)
-      (cider-load-file-core f))))
-
-=======
->>>>>>> 65de1d41
 (defun cider-load-file (filename)
   "Load the Clojure file FILENAME."
   (interactive (list
